import argparse
import os

import pandas as pd
import torch
import torch.optim as optim
from thop import profile, clever_format
from torch.utils.data import DataLoader
from tqdm import tqdm
from torch.autograd.gradcheck import zero_gradients

import utils
from model import ProposedModel
import wandb

import numpy as np
import matplotlib.pyplot as plt 
from PIL import Image

def get_batch_affine_transform_tensors(net, shape, eps=1e-3):
    # Generate some random affine params
    # No rotations; only translations
    aff_params = net.augment.aff.generate_parameters(shape)
    aff_params['angle'] = torch.zeros_like(aff_params['angle'])
    aff_params['translations'] = torch.randint(low=-6, high=6, size=aff_params['translations'].shape)

    trans_delta =  aff_params['translations'] + eps
    aff_params_delta = net.augment.aff.generate_parameters(shape)
    aff_params_delta['translations'] = trans_delta
    aff_params_delta['angle'] = torch.zeros_like(aff_params_delta['angle'])

    if cuda_available:
        for k in aff_params.keys():
            aff_params[k] = aff_params[k].cuda()
            aff_params_delta[k] = aff_params_delta[k].cuda()
    return aff_params, aff_params_delta

# get color jitter tensors
def get_batch_color_jitter_tensors(net, shape, eps=1e-3):
    jit_params = net.augment.jit.generate_parameters(shape)
    jit_params_delta = net.augment.jit.generate_parameters(shape)
    for k in jit_params.keys():
        if k is 'order':
            jit_params_delta[k] = jit_params[k]
        else:
            jit_params_delta[k] = jit_params[k] + eps

    if cuda_available:
        for k in jit_params.keys():
            jit_params[k] = jit_params[k].cuda()
            jit_params_delta[k] = jit_params_delta[k].cuda()

    return  jit_params, jit_params_delta

# train for one epoch to learn unique features
def train(net, data_loader, train_optimizer):

    net.train()

    avg_jtxy = 0.0
    avg_jitter = 0.0

    avg_contr_loss, avg_grad_loss, total_itr = 0, 0, 0

    total_loss, total_num, train_bar = 0.0, 0, tqdm(data_loader)
    for pos, target in train_bar:
        if cuda_available:
            pos = pos.cuda(non_blocking=True)

        affine_params1, affine_params_delta1 = get_batch_affine_transform_tensors(net, shape=pos.shape, eps=args.eps)
        jit_params1, jit_params_delta1 = get_batch_color_jitter_tensors(net, shape=pos.shape, eps=args.eps)

        # [B, D]
        feature_1, out_1 = net(pos, affine_params1, jit_params1)

        affine_params2, affine_params_delta2 = get_batch_affine_transform_tensors(net, shape=pos.shape, eps=args.eps)
        jit_params2, jit_params_delta2 = get_batch_color_jitter_tensors(net, shape=pos.shape, eps=args.eps)
        # [B, D]
        feature_2, out_2 = net(pos, affine_params2, jit_params2)

         # [2*B, D]
        out = torch.cat([out_1, out_2], dim=0)
        # [2*B, 2*B]
        sim_matrix = torch.exp(torch.mm(out, out.t().contiguous()) / temperature)
        mask = (torch.ones_like(sim_matrix) - torch.eye(2 * batch_size, device=sim_matrix.device)).bool()
        # [2*B, 2*B-1]
        sim_matrix = sim_matrix.masked_select(mask).view(2 * batch_size, -1)

        # compute loss
        pos_sim = torch.exp(torch.sum(out_1 * out_2, dim=-1) / temperature)
        # [2*B]
        pos_sim = torch.cat([pos_sim, pos_sim], dim=0)

        loss = (-torch.log(pos_sim / sim_matrix.sum(dim=-1))).mean()
<<<<<<< HEAD
        avg_contr_loss += loss.item() * batch_size

=======
        avg_contr_loss += loss.item()
        
>>>>>>> aa583ff8
        # compute approximate derivative wrt theta, tx and ty and jitter
        _, out_dtxy1 = net(pos, affine_params_delta1, jit_params1)
        _, out_djitter1 = net(pos, affine_params1, jit_params_delta1)    

        j_dtxy1 = torch.mean(torch.norm((out_dtxy1 - out_1)/ args.eps, dim=1))
        j_djitter1 =  torch.mean(torch.norm((out_djitter1 - out_1)/args.eps, dim=1))

        # compute approximate derivative wrt theta, tx and ty and jitter
        _, out_dtxy2 = net(pos, affine_params_delta2, jit_params2)
        _, out_djitter2 = net(pos, affine_params2, jit_params_delta2)    

        j_dtxy2 = torch.mean(torch.norm((out_dtxy2 - out_2)/ args.eps, dim=1))
        j_djitter2 =  torch.mean(torch.norm((out_djitter2 - out_2)/args.eps, dim=1))

<<<<<<< HEAD
        avg_jtxy += j_dtxy1 + j_dtxy2
        avg_jitter += j_djitter1 + j_djitter2

        grad_loss = (j_dtxy1 + j_djitter1 + j_dtxy2 + j_djitter2)/args.batch_size
        
=======
        avg_jtxy += (j_dtxy1 + j_dtxy2) * args.batch_size
        avg_jitter += (j_djitter1 + j_djitter2) * args.batch_size

        grad_loss = j_dtxy1 + j_djitter1 + j_dtxy2 + j_djitter2

>>>>>>> aa583ff8
        loss += args.lamda * grad_loss

        train_optimizer.zero_grad()
        loss.backward()

        train_optimizer.step()
        total_num += batch_size

        total_loss += loss.item() * batch_size
        train_bar.set_description('Train Epoch: [{}/{}] Loss: {:.4f}'.format(epoch, epochs, total_loss / total_num))

<<<<<<< HEAD
    wandb.log({"txy_norm" : avg_jtxy / total_num, "jitter_norm" : avg_jitter / total_num, "contr loss": avg_contr_loss / total_num})
=======
    wandb.log({"txy_norm" : avg_jtxy / total_num, "jitter_norm" : avg_jitter / total_num})
>>>>>>> aa583ff8
    return total_loss / total_num


# test for one epoch, use weighted knn to find the most similar images' label to assign the test image
def test(net, memory_data_loader, test_data_loader, epoch, plot_img=True):
    net.eval()
    total_top1, total_top5, total_num, feature_bank = 0.0, 0.0, 0, []
    with torch.no_grad():
        # generate feature bank
        for data, target in tqdm(memory_data_loader, desc='Feature extracting'):
            if cuda_available:
                data = data.cuda(non_blocking=True)
            feature, out = net(data, mode='test')
            feature_bank.append(feature)
        # [D, N]
        feature_bank = torch.cat(feature_bank, dim=0).t().contiguous()
        # [N]
        feature_labels = torch.tensor(memory_data_loader.dataset.targets, device=feature_bank.device)
        # loop test data to predict the label by weighted knn search
        test_bar = tqdm(test_data_loader)
        for data, target in test_bar:
            if cuda_available:
                data, target = data.cuda(non_blocking=True), target.cuda(non_blocking=True)

            feature, out = net(data, mode='test')

            total_num += data.size(0)
            # compute cos similarity between each feature vector and feature bank ---> [B, N]
            sim_matrix = torch.mm(feature, feature_bank)
            # [B, K]
            sim_weight, sim_indices = sim_matrix.topk(k=k, dim=-1)
            # [B, K]
            sim_labels = torch.gather(feature_labels.expand(data.size(0), -1), dim=-1, index=sim_indices)
            sim_weight = (sim_weight / temperature).exp()

            # counts for each class
            one_hot_label = torch.zeros(data.size(0) * k, c, device=sim_labels.device)
            # [B*K, C]
            one_hot_label = one_hot_label.scatter(dim=-1, index=sim_labels.view(-1, 1), value=1.0)
            # weighted score ---> [B, C]
            pred_scores = torch.sum(one_hot_label.view(data.size(0), -1, c) * sim_weight.unsqueeze(dim=-1), dim=1)

            pred_labels = pred_scores.argsort(dim=-1, descending=True)
            total_top1 += torch.sum((pred_labels[:, :1] == target.unsqueeze(dim=-1)).any(dim=-1).float()).item()
            total_top5 += torch.sum((pred_labels[:, :5] == target.unsqueeze(dim=-1)).any(dim=-1).float()).item()
            test_bar.set_description('Test Epoch: [{}/{}] Acc@1:{:.2f}% Acc@5:{:.2f}%'
                                     .format(epoch, epochs, total_top1 / total_num * 100, total_top5 / total_num * 100))
            if plot_img:
                fig, axs = plt.subplots(10, 7)
                target = target.cpu().detach().numpy()
                sim_indices = sim_indices.cpu().detach().numpy()
                for label in range(10):
                    cur_index = np.where(target == label)[0][0]
                    cur_img = data[cur_index].cpu().detach().numpy()
                    cur_features = feature[cur_index].cpu().detach().numpy()

                    ax[label][0].imshow(cur_img)
                    ax[label][1].imshow(cur_features)

                    for offset, index in enumerate(sim_indices[cur_index][:5]):
                        ax[label][2 + offset].imshow(feature_bank[:, index].cpu().detach().numpy())
                
                fig.savefig('plot.png')
                wandb.log({"Features of k-NN; k=5": [wandb.Image(Image.open('plot.png'), caption=f"feature @epoch {epoch}")]})

    return total_top1 / total_num * 100, total_top5 / total_num * 100


if __name__ == '__main__':
    parser = argparse.ArgumentParser(description='Train SimCLR')
    parser.add_argument('--feature_dim', default=128, type=int, help='Feature dim for latent vector')
    parser.add_argument('--k', default=200, type=int, help='Top k most similar images used to predict the label')
    parser.add_argument('--batch_size', default=128, type=int, help='Number of images in each mini-batch')
    parser.add_argument('--epochs', default=150, type=int, help='Number of sweeps over the dataset to train')
    parser.add_argument('--model_type', default='proposed', type=str, help='Type of model to train - original SimCLR (original) or Proposed (proposed)')
    parser.add_argument('--num_workers', default=1, type=int, help='number of workers to load data')
    parser.add_argument('--use_wandb', default=False, type=bool, help='Log results to wandb')
    parser.add_argument('--norm_type', default='batch', type=str, help="Type of norm to use in between FC layers of the projection head")
    parser.add_argument('--output_norm', default=None, type=str, help="Norm to use at the output")
    parser.add_argument('--lr', default=0.001, type=float, help='learning rate')
    parser.add_argument('--weight_decay', default=1e-6, type=float, help='learning rate')
    parser.add_argument('--resnet', default='resnet18', type=str, help='Type of resnet: 1. resnet18, resnet34, resnet50')
    parser.add_argument('--eps', default=1e-4, type=float, help='epsilon to compute jacobian')
    parser.add_argument('--temperature', default=0.5, type=float, help='Temperature used in softmax')
    parser.add_argument('--lamda', default=1, type=float, help='weight for jacobian norm')

    # args parse
    args = parser.parse_args()
    feature_dim, k = args.feature_dim, args.k
    batch_size, epochs = args.batch_size, args.epochs
    temperature = args.temperature

    if args.use_wandb:
        wandb.init(project="contrastive learning", config=args)

    cuda_available = torch.cuda.is_available()
    print("Preparing data...")

    # data prepare
    train_data = utils.CIFAR10Data(root='data', train=True,
                                    transform=utils.train_normalize_transform,
                                    download=True)
    train_loader = DataLoader(train_data, batch_size=batch_size, shuffle=True, num_workers=args.num_workers, pin_memory=True,
                            drop_last=True)

    memory_data = utils.CIFAR10Data(root='data', train=True, 
                                    transform=utils.test_transform, 
                                    download=True)
    memory_loader = DataLoader(memory_data, batch_size=batch_size, shuffle=False, num_workers=args.num_workers, pin_memory=True)

    test_data = utils.CIFAR10Data(root='data', train=False, 
                                    transform=utils.test_transform, 
                                    download=True)
    test_loader = DataLoader(test_data, batch_size=batch_size, shuffle=False, num_workers=args.num_workers, pin_memory=True)
    
    print("Data prepared. Now initializing out Model...")
    # model setup and optimizer config
    model = ProposedModel(feature_dim=feature_dim, norm_type=args.norm_type, output_norm=args.output_norm, model=args.resnet)
    inputs = torch.randn(1, 3, 32, 32)

    if cuda_available:
        model = model.cuda()
        inputs = inputs.cuda()

    # flops, params = profile(model, inputs=(inputs, theta))
    # flops, params = clever_format([flops, params])
    # print('# Model Params: {} FLOPs: {}'.format(params, flops))
    optimizer = optim.Adam(model.parameters(), lr=args.lr, weight_decay=args.weight_decay)

    c = len(memory_data.classes)

    # training loop
    results = {'train_loss': [], 'test_acc@1': [], 'test_acc@5': []}
    save_name_pre = 'proposed_{}_{}_{}_{}_{}_{}'.format(feature_dim, k, batch_size, epochs, args.norm_type, args.output_norm)

    if not os.path.exists('results'):
        os.mkdir('results')
    
    best_acc = 0.0
    for epoch in range(1, epochs + 1):
        train_loss = train(model, train_loader, optimizer)
        results['train_loss'].append(train_loss)
        plot_img = False
        # if (epoch-1) % 20 == 0 or epoch == epochs - 1:
        #     plot_img = True
        test_acc_1, test_acc_5 = test(model, memory_loader, test_loader, epoch, plot_img=plot_img)
        results['test_acc@1'].append(test_acc_1)
        results['test_acc@5'].append(test_acc_5)
        if args.use_wandb:
            wandb.log({"epoch": epoch, "train loss": train_loss, "test_acc@1": test_acc_1, "test_acc@5": test_acc_5})

        # save statistics
        data_frame = pd.DataFrame(data=results, index=range(1, epoch + 1))
        data_frame.to_csv('results/{}_statistics.csv'.format(save_name_pre), index_label='epoch')
        if test_acc_1 > best_acc:
            best_acc = test_acc_1
            torch.save(model.state_dict(), 'results/{}_model.pth'.format(save_name_pre))<|MERGE_RESOLUTION|>--- conflicted
+++ resolved
@@ -92,13 +92,8 @@
         pos_sim = torch.cat([pos_sim, pos_sim], dim=0)
 
         loss = (-torch.log(pos_sim / sim_matrix.sum(dim=-1))).mean()
-<<<<<<< HEAD
         avg_contr_loss += loss.item() * batch_size
 
-=======
-        avg_contr_loss += loss.item()
-        
->>>>>>> aa583ff8
         # compute approximate derivative wrt theta, tx and ty and jitter
         _, out_dtxy1 = net(pos, affine_params_delta1, jit_params1)
         _, out_djitter1 = net(pos, affine_params1, jit_params_delta1)    
@@ -113,19 +108,11 @@
         j_dtxy2 = torch.mean(torch.norm((out_dtxy2 - out_2)/ args.eps, dim=1))
         j_djitter2 =  torch.mean(torch.norm((out_djitter2 - out_2)/args.eps, dim=1))
 
-<<<<<<< HEAD
-        avg_jtxy += j_dtxy1 + j_dtxy2
-        avg_jitter += j_djitter1 + j_djitter2
-
-        grad_loss = (j_dtxy1 + j_djitter1 + j_dtxy2 + j_djitter2)/args.batch_size
-        
-=======
         avg_jtxy += (j_dtxy1 + j_dtxy2) * args.batch_size
         avg_jitter += (j_djitter1 + j_djitter2) * args.batch_size
 
         grad_loss = j_dtxy1 + j_djitter1 + j_dtxy2 + j_djitter2
 
->>>>>>> aa583ff8
         loss += args.lamda * grad_loss
 
         train_optimizer.zero_grad()
@@ -137,11 +124,7 @@
         total_loss += loss.item() * batch_size
         train_bar.set_description('Train Epoch: [{}/{}] Loss: {:.4f}'.format(epoch, epochs, total_loss / total_num))
 
-<<<<<<< HEAD
     wandb.log({"txy_norm" : avg_jtxy / total_num, "jitter_norm" : avg_jitter / total_num, "contr loss": avg_contr_loss / total_num})
-=======
-    wandb.log({"txy_norm" : avg_jtxy / total_num, "jitter_norm" : avg_jitter / total_num})
->>>>>>> aa583ff8
     return total_loss / total_num
 
 
