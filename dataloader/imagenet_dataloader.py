import os, sys
sys.path.append(os.path.dirname(os.path.dirname(os.path.abspath(__file__))))

from PIL import Image
from torchvision import transforms
from torchvision.datasets import ImageNet
from torch.utils.data import DataLoader, Dataset
import numpy as np 


from data_aug.augmentation_utils import GaussianBlur

class ImageNetPair(ImageNet):
    """ImageNet Dataset.
    """
    def __getitem__(self, index):
        img, target = self.data[index], self.targets[index]
        img = Image.fromarray(img)

        if self.transform is not None:
            pos_1 = self.transform(img)
            pos_2 = self.transform(img)

        if self.target_transform is not None:
            target = self.target_transform(target)

        return pos_1, pos_2, target

class ImageNetData(ImageNet):
    """ImageNet Dataset.
    """
    def __getitem__(self, index):
        img, target = self.data[index], self.targets[index]
        img = Image.fromarray(img)

        if self.transform is not None:
            pos = self.transform(img)

        if self.target_transform is not None:
            target = self.target_transform(target)

        return pos, target

def load_imagenet_data(data_path, batch_size, num_workers, use_seed, seed, input_shape, use_augmentation=False, load_pair=False, linear_eval=False):
    # For workers in dataloaders
    def _init_fn(worker_id):
        if use_seed:
            np.random.seed(int(seed))
        return

    if use_augmentation:
        if linear_eval:
            train_transform, test_transform = get_linear_eval_transforms()
        else:
            train_transform, test_transform = get_augmented_transforms(input_shape)
    else:
        train_transform, test_transform = get_tensor_transforms()

    if load_pair:
        dataloader_class = ImageNetPair
    else:
        dataloader_class = ImageNetData

    if data_path is None:
        data_path = "data"
<<<<<<< HEAD

    # data prepare
    train_data = dataloader_class(root=data_path, split='train', transform=train_transform, download=True)
    train_loader = DataLoader(train_data, batch_size=batch_size, shuffle=True, num_workers=num_workers, pin_memory=True, worker_init_fn=_init_fn,
                            drop_last=True)

    memory_loader = None 
    # We are not loading data in memory for kNN for imagenet (too much data)
    #memory_data = dataloader_class(root=data_path, train=True, transform=test_transform, download=True)
    #memory_loader = DataLoader(memory_data, batch_size=batch_size, shuffle=False, num_workers=num_workers, pin_memory=True, worker_init_fn=_init_fn)
    
    test_data = dataloader_class(root=data_path, split='val', transform=test_transform, download=True)
=======
    import pdb; pdb.set_trace()
    # data prepare
    train_data = dataloader_class(root=data_path, train=True, transform=train_transform, download=False)
    train_loader = DataLoader(train_data, batch_size=batch_size, shuffle=True, num_workers=num_workers, pin_memory=True, worker_init_fn=_init_fn,
                            drop_last=True)
    memory_data = dataloader_class(root=data_path, train=True, transform=test_transform, download=False)
    memory_loader = DataLoader(memory_data, batch_size=batch_size, shuffle=False, num_workers=num_workers, pin_memory=True, worker_init_fn=_init_fn)
    test_data = dataloader_class(root=data_path, train=False, transform=test_transform, download=False)
>>>>>>> c1e835a7
    test_loader = DataLoader(test_data, batch_size=batch_size, shuffle=False, num_workers=num_workers, pin_memory=True, worker_init_fn=_init_fn)
    return train_loader, memory_loader, test_loader

def get_augmented_transforms(input_shape):
    train_orig_transform = transforms.Compose([
        transforms.RandomResizedCrop(224),
        transforms.RandomHorizontalFlip(p=0.5),
        transforms.RandomApply([transforms.ColorJitter(0.8, 0.8, 0.8, 0.2)], p=0.8),
        transforms.RandomGrayscale(p=0.2),
        GaussianBlur(kernel_size=int(0.1 * input_shape[1])),
        transforms.ToTensor(),
        transforms.Normalize(mean=[0.485, 0.456, 0.406], std=[0.229, 0.224, 0.225])
        ])

    test_orig_transform = transforms.Compose([
        transforms.ToTensor(),
        transforms.Normalize(mean=[0.485, 0.456, 0.406], std=[0.229, 0.224, 0.225])
    ])
    return test_orig_transform, test_orig_transform

def get_tensor_transforms():
    train_transform = transforms.Compose([
        transforms.ToTensor(),
    ])

    # Proposed model uses differentiable normalization - no need to normalize here
    test_transform = transforms.Compose([
        transforms.ToTensor(),
    ])
    return train_transform, test_transform

def get_linear_eval_transforms():
    train_transform = transforms.Compose([
        transforms.RandomResizedCrop(224),
        transforms.RandomHorizontalFlip(p=0.5),
        transforms.ToTensor(),
        transforms.Normalize(mean=[0.485, 0.456, 0.406], std=[0.229, 0.224, 0.225])
        ])

    # As specified in Appendix B.5 of "A Simple Framework for Contrastive Learning of Visual Representations" 
    # "For the inference, we resize the given image to 256x256, and take a single center crop of 224x224."
    test_transform = transforms.Compose([
        transforms.Resize(256),
        transforms.CenterCrop(224),
        transforms.ToTensor(),
        transforms.Normalize(mean=[0.485, 0.456, 0.406], std=[0.229, 0.224, 0.225])
    ])
    return test_transform, test_transform<|MERGE_RESOLUTION|>--- conflicted
+++ resolved
@@ -63,7 +63,6 @@
 
     if data_path is None:
         data_path = "data"
-<<<<<<< HEAD
 
     # data prepare
     train_data = dataloader_class(root=data_path, split='train', transform=train_transform, download=True)
@@ -76,16 +75,6 @@
     #memory_loader = DataLoader(memory_data, batch_size=batch_size, shuffle=False, num_workers=num_workers, pin_memory=True, worker_init_fn=_init_fn)
     
     test_data = dataloader_class(root=data_path, split='val', transform=test_transform, download=True)
-=======
-    import pdb; pdb.set_trace()
-    # data prepare
-    train_data = dataloader_class(root=data_path, train=True, transform=train_transform, download=False)
-    train_loader = DataLoader(train_data, batch_size=batch_size, shuffle=True, num_workers=num_workers, pin_memory=True, worker_init_fn=_init_fn,
-                            drop_last=True)
-    memory_data = dataloader_class(root=data_path, train=True, transform=test_transform, download=False)
-    memory_loader = DataLoader(memory_data, batch_size=batch_size, shuffle=False, num_workers=num_workers, pin_memory=True, worker_init_fn=_init_fn)
-    test_data = dataloader_class(root=data_path, train=False, transform=test_transform, download=False)
->>>>>>> c1e835a7
     test_loader = DataLoader(test_data, batch_size=batch_size, shuffle=False, num_workers=num_workers, pin_memory=True, worker_init_fn=_init_fn)
     return train_loader, memory_loader, test_loader
 
