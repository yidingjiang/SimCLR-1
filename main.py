import argparse
import os
from datetime import datetime

import pandas as pd
import torch
import torch.optim as optim
from thop import profile, clever_format
from torch.utils.data import DataLoader
from tqdm import tqdm

import dataloader
from utils import *
from model import OriginalModel
import wandb
import numpy as np
import matplotlib.pyplot as plt 
from PIL import Image
<<<<<<< HEAD
import random 

=======
import random
>>>>>>> 3adc994a
# train for one epoch to learn unique features
def train(net, data_loader, train_optimizer):
    net.train()
    total_loss, total_num, train_bar = 0.0, 0, tqdm(data_loader)
    for pos_1, pos_2, target in train_bar:
        
        if cuda_available:
            pos_1, pos_2 = pos_1.cuda(non_blocking=True), pos_2.cuda(non_blocking=True)

        feature_1, out_1 = net(pos_1)
        feature_2, out_2 = net(pos_2)
        # [2*B, D]
        out = torch.cat([out_1, out_2], dim=0)
        # [2*B, 2*B]
        sim_matrix = torch.exp(torch.mm(out, out.t().contiguous()) / temperature)
        mask = (torch.ones_like(sim_matrix) - torch.eye(2 * batch_size, device=sim_matrix.device)).bool()
        # [2*B, 2*B-1]
        sim_matrix = sim_matrix.masked_select(mask).view(2 * batch_size, -1)

        # compute loss
        pos_sim = torch.exp(torch.sum(out_1 * out_2, dim=-1) / temperature)
        # [2*B]
        pos_sim = torch.cat([pos_sim, pos_sim], dim=0)
        loss = (- torch.log(pos_sim / sim_matrix.sum(dim=-1))).mean()
        train_optimizer.zero_grad()
        loss.backward()
        train_optimizer.step()

        total_num += batch_size
        total_loss += loss.item() * batch_size
        train_bar.set_description('Train Epoch: [{}/{}] Loss: {:.4f}'.format(epoch, epochs, total_loss / total_num))
    return total_loss / total_num


# test for one epoch, use weighted knn to find the most similar images' label to assign the test image
def test(net, memory_data_loader, test_data_loader, epoch, plot_img=True):
    net.eval()
    total_top1, total_top5, total_num, feature_bank = 0.0, 0.0, 0, []
    all_data = []
    with torch.no_grad():
        # generate feature bank
        for data, _, target in tqdm(memory_data_loader, desc='Feature extracting'):
            if cuda_available:
                data = data.cuda(non_blocking=True)
            feature, out = net(data)
            feature_bank.append(feature)
            all_data.append(data)
        # [D, N]
        feature_bank = torch.cat(feature_bank, dim=0).t().contiguous()

        # [N, 3, 32, 32]
        all_data = torch.cat(all_data, dim=0).contiguous()

        # [N]
        feature_labels = torch.tensor(memory_data_loader.dataset.targets, device=feature_bank.device)
        # loop test data to predict the label by weighted knn search
        test_bar = tqdm(test_data_loader)
        for data, _, target in test_bar:
            if cuda_available:
                data, target = data.cuda(non_blocking=True), target.cuda(non_blocking=True)

            feature, out = net(data)

            total_num += data.size(0)
            # compute cos similarity between each feature vector and feature bank ---> [B, N]
            sim_matrix = torch.mm(feature, feature_bank)
            # [B, K]
            sim_weight, sim_indices = sim_matrix.topk(k=k, dim=-1)
            # [B, K]
            sim_labels = torch.gather(feature_labels.expand(data.size(0), -1), dim=-1, index=sim_indices)
            sim_weight = (sim_weight / temperature).exp()

            # counts for each class
            one_hot_label = torch.zeros(data.size(0) * k, c, device=sim_labels.device)
            # [B*K, C]
            one_hot_label = one_hot_label.scatter(dim=-1, index=sim_labels.view(-1, 1), value=1.0)
            # weighted score ---> [B, C]
            pred_scores = torch.sum(one_hot_label.view(data.size(0), -1, c) * sim_weight.unsqueeze(dim=-1), dim=1)

            pred_labels = pred_scores.argsort(dim=-1, descending=True)
            total_top1 += torch.sum((pred_labels[:, :1] == target.unsqueeze(dim=-1)).any(dim=-1).float()).item()
            total_top5 += torch.sum((pred_labels[:, :5] == target.unsqueeze(dim=-1)).any(dim=-1).float()).item()
            test_bar.set_description('Test Epoch: [{}/{}] Acc@1:{:.2f}% Acc@5:{:.2f}%'
                                     .format(epoch, epochs, total_top1 / total_num * 100, total_top5 / total_num * 100))
            if plot_img:
                fig, axs = plt.subplots(10, 7)
                target = target.cpu().detach().numpy()
                sim_indices = sim_indices.cpu().detach().numpy()
                for label in range(10):
                    cur_index = np.where(target == label)[0][0]
                    cur_img = data[cur_index].cpu().detach().numpy()
                    cur_features = feature[cur_index].cpu().detach().numpy()

                    axs[label][0].imshow(cur_img.reshape(32,32,3))

                    for offset, index in enumerate(sim_indices[cur_index][:5]):
                        axs[label][2 + offset].imshow(all_data[index].cpu().detach().numpy().reshape(32,32,3))
                
                fig.savefig('plot.png')
                if args.use_wandb:
                    wandb.log({"Features of k-NN; k=5": [wandb.Image(Image.open('plot.png'), caption=f"feature @epoch {epoch}")]})

    return total_top1 / total_num * 100, total_top5 / total_num * 100


if __name__ == '__main__':
    parser = argparse.ArgumentParser(description='Train SimCLR')
    parser.add_argument('--feature_dim', default=128, type=int, help='Feature dim for latent vector')
    parser.add_argument('--temperature', default=0.5, type=float, help='Temperature used in softmax')
    parser.add_argument('--k', default=200, type=int, help='Top k most similar images used to predict the label')
    parser.add_argument('--batch_size', default=128, type=int, help='Number of images in each mini-batch')
    parser.add_argument('--epochs', default=500, type=int, help='Number of sweeps over the dataset to train')
    parser.add_argument('--model_type', default='original', type=str, help='Type of model to train - original SimCLR or Proposed')
    parser.add_argument('--num_workers', default=16, type=int, help='number of workers to load data')
    parser.add_argument('--use_wandb', default=False, type=bool, help='Log results to wandb')
    parser.add_argument('--lr', default=0.001, type=float, help='learning rate')
    parser.add_argument('--weight_decay', default=1e-6, type=float, help='learning rate')
    parser.add_argument('--resnet', default='resnet18', type=str, help='Type of resnet: 1. resnet18, resnet34, resnet50')
    parser.add_argument('--seed', default=1, type=int, help='Number of sweeps over the dataset to train')
    parser.add_argument('--exp_name', required=True, type=str, help="name of experiment")
    parser.add_argument('--exp_group', default='grid_search', type=str, help='exp_group that can be used to filter results.')
    
    # args parse
    args = parser.parse_args()
    feature_dim, temperature, k = args.feature_dim, args.temperature, args.k
    batch_size, epochs = args.batch_size, args.epochs

    seed = args.seed

    # Make the process deterministic
    torch.manual_seed(seed)
    torch.cuda.manual_seed(seed)
    torch.cuda.manual_seed_all(seed)  # if you are using multi-GPU.
    np.random.seed(seed)  # Numpy module.
    random.seed(seed)  # Python random module.
    torch.manual_seed(seed)
    torch.backends.cudnn.benchmark = False
    torch.backends.cudnn.deterministic = True
    # For workers in dataloaders
    def _init_fn(worker_id):
        np.random.seed(int(seed))

    # For workers in dataloaders
    def _init_fn(worker_id):
        np.random.seed(int(seed))

    if args.use_wandb:
        wandb.init(project="contrastive learning", config=args)

    cuda_available = torch.cuda.is_available()

    print("Preparing data...")

    # data prepare
    train_data = dataloader.CIFAR10Pair(root='data', train=True, transform=dataloader.train_orig_transform, download=True)
    train_loader = DataLoader(train_data, batch_size=batch_size, shuffle=True, num_workers=args.num_workers, pin_memory=True, worker_init_fn=_init_fn,
                            drop_last=True)
    memory_data = dataloader.CIFAR10Pair(root='data', train=True, transform=dataloader.test_orig_transform, download=True)
    memory_loader = DataLoader(memory_data, batch_size=batch_size, shuffle=False, num_workers=args.num_workers, pin_memory=True, worker_init_fn=_init_fn)
    test_data = dataloader.CIFAR10Pair(root='data', train=False, transform=dataloader.test_orig_transform, download=True)
    test_loader = DataLoader(test_data, batch_size=batch_size, shuffle=False, num_workers=args.num_workers, pin_memory=True, worker_init_fn=_init_fn)

    print("Data prepared. Now initializing out Model...")
    # model setup and optimizer config
    model = OriginalModel(feature_dim, model=args.resnet)
    inputs = torch.randn(1, 3, 32, 32)
    if cuda_available:
        model = model.cuda()
        inputs = inputs.cuda()

    flops, params = profile(model, inputs=(inputs,))
    flops, params = clever_format([flops, params])
    print('# Model Params: {} FLOPs: {}'.format(params, flops))
    optimizer = optim.Adam(model.parameters(), lr=args.lr, weight_decay=args.weight_decay)
    c = len(memory_data.classes)

    # training loop
    results = {'train_loss': [], 'test_acc@1': [], 'test_acc@5': []}
    save_name_pre = '{}_{}_{}_{}_{}_{}'.format(args.exp_name, args.model_type, feature_dim, k, batch_size, epochs)
    if not os.path.exists('results'):
        os.mkdir('results')
    output_dir = 'results/{}'.format(datetime.now().strftime('%Y-%m-%d'))
    if not os.path.exists(output_dir):
        os.mkdir(output_dir)

    print("Starting training")
    best_acc = 0.0
    for epoch in range(1, epochs + 1):
        train_loss = train(model, train_loader, optimizer)
        results['train_loss'].append(train_loss)

        plot_img = False
        # if (epoch-1) % 20 == 0 or epoch == epochs - 1:
        #     plot_img = True
        test_acc_1, test_acc_5 = test(model, memory_loader, test_loader, epoch, plot_img=plot_img)

        results['test_acc@1'].append(test_acc_1)
        results['test_acc@5'].append(test_acc_5)
        if args.use_wandb:
            wandb.log({"epoch": epoch, "train loss": train_loss, "test_acc@1": test_acc_1, "test_acc@5": test_acc_5})

        # save statistics
        data_frame = pd.DataFrame(data=results, index=range(1, epoch + 1))
        data_frame.to_csv('results/{}_statistics.csv'.format(save_name_pre), index_label='epoch')
        if test_acc_1 > best_acc:
            best_acc = test_acc_1
            torch.save(model.state_dict(), '{}/{}_model_best.pth'.format(output_dir, save_name_pre))<|MERGE_RESOLUTION|>--- conflicted
+++ resolved
@@ -16,12 +16,7 @@
 import numpy as np
 import matplotlib.pyplot as plt 
 from PIL import Image
-<<<<<<< HEAD
-import random 
-
-=======
 import random
->>>>>>> 3adc994a
 # train for one epoch to learn unique features
 def train(net, data_loader, train_optimizer):
     net.train()
